--- conflicted
+++ resolved
@@ -117,12 +117,6 @@
             timestamps[ID] = [timestamp]
     logging.debug("Closing network status file")
     f.close()
-
-<<<<<<< HEAD
-    db = bridgedb.Storage.getDB()
-=======
-    bridges = {}
->>>>>>> 2a21dfcb
 
     for fname in state.BRIDGE_FILES:
         logging.info("Opening bridge-server-descriptor file: '%s'" % fname)
@@ -608,11 +602,9 @@
 
     # Configure all servers:
     if config.HTTPS_DIST and config.HTTPS_SHARE:
-        #webSchedule = Time.IntervalSchedule("day", 2)
         webSchedule = Time.NoSchedule()
         HTTPServer.addWebServer(config, ipDistributor, webSchedule)
     if config.EMAIL_DIST and config.EMAIL_SHARE:
-        #emailSchedule = Time.IntervalSchedule("day", 1)
         emailSchedule = Time.NoSchedule()
         EmailServer.addSMTPServer(config, emailDistributor, emailSchedule)
 
