# -*- coding: utf-8 -*-
#
# BridgeDB by Nick Mathewson.
# Copyright (c) 2007-2009, The Tor Project, Inc.
# See LICENSE for licensing information

"""
This module sets up a bridgedb and starts the servers running.
"""

import os
import signal
import sys
import time
import logging
import logging.handlers
import gettext

from pprint import pprint

from twisted.internet import reactor

from bridgedb import crypto
from bridgedb import persistent
from bridgedb.parse import options

import bridgedb.Bridges as Bridges
import bridgedb.Dist as Dist
import bridgedb.Time as Time
import bridgedb.Storage
import bridgedb.Util as Util


def configureLogging(cfg):
    """Set up Python's logging subsystem based on the configuratino.
    """

    # Turn on safe logging by default
    safelogging = getattr(cfg, 'SAFELOGGING', True)

    level = getattr(cfg, 'LOGLEVEL', 'WARNING')
    level = getattr(logging, level)
    logfile = getattr(cfg, 'LOGFILE', "")
    logfile_count = getattr(cfg, 'LOGFILE_COUNT', 5)
    logfile_rotate_size = getattr(cfg, 'LOGFILE_ROTATE_SIZE', 10000000)
    Util.set_safe_logging(safelogging)

    logging.getLogger().setLevel(level)
    if logfile:
        handler = logging.handlers.RotatingFileHandler(logfile, 'a',
                                                       logfile_rotate_size,
                                                       logfile_count)
        formatter = logging.Formatter('%(asctime)s [%(levelname)s] %(message)s',
                                      "%b %d %H:%M:%S")
        handler.setFormatter(formatter)
        logging.getLogger().addHandler(handler)

    logging.info("Logger Started.")
    logging.info("Level: %s", level)
    if logfile:
        logging.info("Log File: %s", os.path.abspath(logfile))
        logging.info("Log File Count: %d", logfile_count)
        logging.info("Rotate Logs After Size: %d",  logfile_rotate_size)
    else:
        logging.info("Logging to stderr")
    if safelogging:
        logging.info("Safe Logging: Enabled")
    else:
        logging.warn("Safe Logging: Disabled")

def load(state, splitter, clear=False):
    """Read and parse all descriptors, and load into a bridge splitter.

    Read all the appropriate bridge files from the saved
    :class:`~bridgedb.persistent.State`, parse and validate them, and then
    store them into our ``state.splitter`` instance. The ``state`` will be
    saved again at the end of this function.

    :type splitter: :class:`BridgeSplitter <bridgedb.Bridges.BridgeHolder>`
    :param splitter: A class which provides a mechanism for HMACing
        Bridges in order to assign them to hashrings.
    :param boolean clear: If True, clear all previous bridges from the
        splitter before parsing for new ones.
    """
    if not state:
        logging.fatal("bridgedb.Main.load() could not retrieve state!")
        sys.exit(2)

    if clear:
        logging.info("Clearing old bridges...")
        splitter.clear()

    logging.info("Loading bridges...")

    bridges = {}
    status = {}
    addresses = {}
    timestamps = {}
    bridges = {}
    desc_digests = {}
    ei_digests = {}

<<<<<<< HEAD
    logging.info("Opening network status file: %s" % state.STATUS_FILE)
    f = open(state.STATUS_FILE, 'r')
    for (ID, nickname, desc_digest, running, stable,
         ORaddr, ORport, or_addresses,
         timestamp) in Bridges.parseStatusFile(f):
        bridge = Bridges.Bridge(nickname, ORaddr, ORport, id_digest=ID,
                                or_addresses=or_addresses)
        bridge.assertOK()
        bridge.setStatus(running, stable)
        bridge.setDescriptorDigest(desc_digest)
        bridges[ID] = bridge

        if ID in timestamps.keys():
            timestamps[ID].append(timestamp)
        else:
            timestamps[ID] = [timestamp]
    logging.debug("Closing network status file")
    f.close()

    db = bridgedb.Storage.getDB()

    for fname in state.BRIDGE_FILES:
        logging.info("Opening bridge-server-descriptor file: '%s'" % fname)
        f = open(fname, 'r')
        desc_digests.update(Bridges.getDescriptorDigests(f))
        if state.COLLECT_TIMESTAMPS:
            for bridge in bridges.values():
                if bridge.getID() in timestamps.keys():
                    ts = timestamps[bridge.getID()][:]
                    ts.sort()
                    for timestamp in ts:
                        logging.debug(
                           "Adding/updating timestamps in BridgeHistory for "\
                           "'%s' in database: %s"
                           % (bridge.fingerprint, timestamp))
                        bridgedb.Stability.addOrUpdateBridgeHistory(
                           bridge, timestamp)
        logging.debug("Closing bridge-server-descriptor file: '%s'" % fname)
        f.close()

    for ID in bridges.keys():
        bridge = bridges[ID]
        if bridge.desc_digest in desc_digests:
            bridge.setVerified()
            bridge.setExtraInfoDigest(desc_digests[bridge.desc_digest])
        # We attempt to insert all bridges. If the bridge is not
        # running, then it is skipped during the insertion process.
        splitter.insert(bridge)

    # read pluggable transports from extra-info document
    # XXX: should read from networkstatus after bridge-authority
    # does a reachability test
    for filename in state.EXTRA_INFO_FILES:
        logging.info("Opening extra-info file: '%s'" % filename)
        f = open(filename, 'r')
        for transport in Bridges.parseExtraInfoFile(f):
            ID, method_name, address, port, argdict = transport
            try:
                if bridges[ID].running:
                    logging.info("Adding %s transport to running bridge"
                                 % method_name)
                    bridgePT = Bridges.PluggableTransport(
                        bridges[ID], method_name, address, port, argdict)
                    bridges[ID].transports.append(bridgePT)
                    if not bridgePT in bridges[ID].transports:
                        logging.critical(
                            "Added a transport, but it disappeared!",
                            "\tTransport: %r" % bridgePT)
            except KeyError as error:
                logging.error("Could not find bridge with fingerprint '%s'."
                              % Bridges.toHex(ID))
        logging.debug("Closing extra-info file: '%s'" % filename)
        f.close()

    if state.COUNTRY_BLOCK_FILE:
        logging.info("Opening Blocking Countries file %s"
                     % state.COUNTRY_BLOCK_FILE)
        f = open(state.COUNTRY_BLOCK_FILE)
        # Identity digest, primary OR address, portlist, country codes
        for ID, addr, portlist, cc in Bridges.parseCountryBlockFile(f):
            if ID in bridges.keys() and bridges[ID].running:
                for port in portlist:
                    addrport = "{0}:{1}".format(addr, port)
                    logging.debug(":'( Tears! %s blocked bridge %s at %s"
                                  % (cc, bridges[ID].fingerprint, addrport))
                    try:
                        bridges[ID].blockingCountries[addrport].update(cc)
                    except KeyError:
                        bridges[ID].blockingCountries[addrport] = set(cc)
        logging.debug("Closing blocking-countries document")
        f.close()
=======
    logging.debug("Acquring lock at load()")
    with bridgedb.Storage.getDB() as db:
        logging.debug("Acquired lock at load()")
        logging.info("Opening network status file: %s" % state.STATUS_FILE)
        f = open(state.STATUS_FILE, 'r')
        for (ID, running, stable,
             or_addresses, timestamp) in Bridges.parseStatusFile(f):

            status[ID] = running, stable
            addresses[ID] = or_addresses

            if ID in timestamps.keys():
                timestamps[ID].append(timestamp)
            else:
                timestamps[ID] = [timestamp]
            #transports[ID] = transports
        logging.debug("Closing network status file")
        f.close()

        for fname in state.BRIDGE_FILES:
            logging.info("Opening bridge-server-descriptor file: '%s'" % fname)
            f = open(fname, 'r')
            for bridge in Bridges.parseDescFile(f, state.BRIDGE_PURPOSE):
                if bridge.getID() in bridges:
                    logging.warn("Parsed a duplicate bridge. Skipping.")
                    continue
                else:
                    bridges[bridge.getID()] = bridge
                    s = status.get(bridge.getID())
                    if s is not None:
                        running, stable = s
                        bridge.setStatus(running=running, stable=stable)
                    # XXX: what do we do with all these or_addresses?
                    #
                    # The bridge stability metrics are only concerned with a
                    # single ip:port So for now, we will only consider the bridges
                    # primary IP:port
                    bridge.or_addresses = addresses.get(bridge.getID())
                    # We attempt to insert all bridges. If the bridge is not
                    # running, then it is skipped during the insertion process. Also,
                    # if we have a descriptor for the bridge but it was not in the
                    # ns, then we skip it there, too.
                    splitter.insert(bridge)
            logging.debug("Closing bridge-server-descriptor file: '%s'" % fname)
            f.close()

        # read pluggable transports from extra-info document
        # XXX: should read from networkstatus after bridge-authority
        # does a reachability test
        for filename in state.EXTRA_INFO_FILES:
            logging.info("Opening extra-info file: '%s'" % filename)
            f = open(filename, 'r')
            for transport in Bridges.parseExtraInfoFile(f):
                ID, method_name, address, port, argdict = transport
                try:
                    if bridges[ID].running:
                        logging.info("Adding %s transport to running bridge"
                                     % method_name)
                        bridgePT = Bridges.PluggableTransport(
                            bridges[ID], method_name, address, port, argdict)
                        bridges[ID].transports.append(bridgePT)
                        if not bridgePT in bridges[ID].transports:
                            logging.critical(
                                "Added a transport, but it disappeared!",
                                "\tTransport: %r" % bridgePT)
                except KeyError as error:
                    logging.error("Could not find bridge with fingerprint '%s'."
                                  % Bridges.toHex(ID))
            logging.debug("Closing extra-info file: '%s'" % filename)
            f.close()

        if state.COUNTRY_BLOCK_FILE:
            logging.info("Opening Blocking Countries file %s"
                         % state.COUNTRY_BLOCK_FILE)
            f = open(state.COUNTRY_BLOCK_FILE)
            # Identity digest, primary OR address, portlist, country codes
            for ID, addr, portlist, cc in Bridges.parseCountryBlockFile(f):
                if ID in bridges.keys() and bridges[ID].running:
                    for port in portlist:
                        addrport = "{0}:{1}".format(addr, port)
                        logging.debug(":'( Tears! %s blocked bridge %s at %s"
                                      % (cc, bridges[ID].fingerprint, addrport))
                        try:
                            bridges[ID].blockingCountries[addrport].update(cc)
                        except KeyError:
                            bridges[ID].blockingCountries[addrport] = set(cc)
            logging.debug("Closing blocking-countries document")
            f.close()

    logging.debug("Released at load()")
    def updateBridgeHistory(bridges, timestamps):
        if not hasattr(state, 'config'):
            logging.info("updateBridgeHistory(): Config file not set "\
                "in State file.")
            return
        logging.debug("Acquiring lock in updateBridgeHistory()")
        with bridgedb.Storage.getDB() as db:
            logging.debug("Acquired lock in updateBridgeHistory()")
            if state.COLLECT_TIMESTAMPS:
                for ID in bridges:
                    bridge = bridges[ID]
                    if bridge.getID() in timestamps.keys():
                        ts = timestamps[bridge.getID()][:]
                        ts.sort()
                        for timestamp in ts:
                            logging.debug(
                                "Updating BridgeHistory timestamps for %s: %s"
                                % (bridge.fingerprint, timestamp))
                            reactor.callFromThread(
                                bridgedb.Stability.addOrUpdateBridgeHistory,
                                bridge, timestamp)
        logging.debug("Released lock in updateBridgeHistory()")
        logging.debug("Done.")

    reactor.callInThread(updateBridgeHistory, bridges, timestamps)
>>>>>>> 5fe17dda

    bridges = None
    state.save()
    return

def loadConfig(configFile=None, configCls=None):
    """Load configuration settings on top of the current settings.

    All pathnames and filenames within settings in the ``configFile`` will be
    expanded, and their expanded values will be stored in the returned
    :class:`config <Conf>` object.

    ** Note: **
    On the strange-looking use of
      ``exec compile(open(configFile).read(), '<string>', 'exec') in dict()``
    in this function:

    The contents of the config file should be compiled first, and then
    ``exec``ed -- not ``execfile``! -- in order to get the contents of the
    config file to exist within the scope of the configuration dictionary.
    Otherwise, Python *will* default_ to executing the config file directly
    within the ``globals()`` scope.

    Additionally, it's roughly 20-30 times faster_ to use the ``compile``
    builtin on a string (the contents of the file) before ``exec``ing it, than
    using ``execfile`` directly on the file.

    .. _default: http://stackoverflow.com/q/17470193
    .. _faster: http://lucumr.pocoo.org/2011/2/1/exec-in-python/

    :ivar boolean itsSafeToUseLogging: This is called in :func:`startup`
        before :func:`configureLogging`. When called from ``startup``, the
        ``configCls`` parameter is not given, because that is the first time
        that a :class:`Conf` is created. If a :class:`logging.Logger` is
        created in this function, then logging will not be correctly
        configured, therefore, if the ``configCls`` parameter is not given,
        then it's the first time this function has been called and it is
        therefore not safe to make calls to the logging module.
    :type: configFile: string or None
    :param string configFile: If given, the filename of the config file to
        load.
    :type configCls: :class:`bridgedb.Main.Conf` or None
    :param configCls: The current configuration, if one already exists.
    :rtype: :class:`Conf`
    :returns: A new configuration, with the old settings as defaults, and the
        settings from the config file overriding them.
    """
    itsSafeToUseLogging = False
    configuration = {}

    if configCls:
        itsSafeToUseLogging = True
        oldConfig = configCls.__dict__
        configuration.update(**oldConfig) # Load current settings
        logging.info("Reloading over in-memory configurations...")

    if (len(configuration) > 0) and itsSafeToUseLogging:
        logging.debug("Old configuration settings:\n%s"
                      % pprint(configuration, depth=4))

    conffile = configFile
    if (configFile is None) and ('CONFIG_FILE' in configuration):
        conffile = configuration['CONFIG_FILE']

    if conffile is not None:
        if itsSafeToUseLogging:
            logging.info("Loading settings from config file: '%s'" % conffile)
        compiled = compile(open(conffile).read(), '<string>', 'exec')
        exec compiled in configuration

    if itsSafeToUseLogging:
        logging.debug("New configuration settings:\n%s"
                      % pprint(configuration, depth=4))

    # Create a :class:`Conf` from the settings stored within the local scope
    # of the ``configuration`` dictionary:
    config = persistent.Conf(**configuration)

    # We want to set the updated/expanded paths for files on the ``config``,
    # because the copy of this config, `state.config` is used later to compare
    # with a new :class:`Conf` instance, to see if there were any changes.
    #
    # See :meth:`bridgedb.persistent.State.useUpdatedSettings`.

    for attr in ["PROXY_LIST_FILES", "BRIDGE_FILES", "EXTRA_INFO_FILES"]:
        setting = getattr(config, attr, None)
        if setting is None:
            setattr(config, attr, []) # If they weren't set, make them lists
        else:
            setattr(config, attr, # If they were set, expand the paths:
                    [os.path.abspath(os.path.expanduser(f)) for f in setting])

    for attr in ["DB_FILE", "DB_LOG_FILE", "MASTER_KEY_FILE", "PIDFILE",
                 "ASSIGNMENTS_FILE", "HTTPS_CERT_FILE", "HTTPS_KEY_FILE",
                 "LOG_FILE", "STATUS_FILE", "COUNTRY_BLOCK_FILE",
                 "GIMP_CAPTCHA_DIR", "GIMP_CAPTCHA_HMAC_KEYFILE",
                 "GIMP_CAPTCHA_RSA_KEYFILE"]:
        setting = getattr(config, attr, None)
        if setting is None:
            setattr(config, attr, setting)
        else:
            setattr(config, attr, os.path.abspath(os.path.expanduser(setting)))

    for attr in ["FORCE_PORTS", "FORCE_FLAGS"]:
        setting = getattr(config, attr, []) # Default to empty lists
        setattr(config, attr, setting)

    for domain in config.EMAIL_DOMAINS:
        config.EMAIL_DOMAIN_MAP[domain] = domain

    if conffile: # Store the pathname of the config file, if one was used
        config.CONFIG_FILE = os.path.abspath(os.path.expanduser(conffile))

    return config

def loadProxyList(cfg):
    ipset = {}
    for fname in cfg.PROXY_LIST_FILES:
        f = open(fname, 'r')
        for line in f:
            line = line.strip()
            if line.startswith("#"):
                continue
            elif Bridges.is_valid_ip(line):
                ipset[line] = True
            elif line:
                logging.info("Skipping line %r in %s: not an IP.",
                             line, fname)
        f.close()
    return ipset

def _reloadFn(*args):
    """Placeholder callback function for :func:`_handleSIGHUP`."""
    return True

def _handleSIGHUP(*args):
    """Called when we receive a SIGHUP; invokes _reloadFn."""
    reactor.callInThread(_reloadFn)

def _handleSIGUSR1(*args):
    """Handler for SIGUSR1. Calls :func:`~bridgedb.runner.doDumpBridges`."""
    logging.debug("Caught SIGUSR1 signal")

    from bridgedb import runner

    logging.info("Loading saved state...")
    state = persistent.load()
    cfg = loadConfig(state.CONFIG_FILE, state.config)

    logging.info("Dumping bridge assignments to files...")
    reactor.callInThread(runner.doDumpBridges, cfg)


class ProxyCategory:
    def __init__(self):
        self.ipset = {}
    def contains(self, ip):
        return self.ipset.has_key(ip)
    def replaceProxyList(self, ipset):
        self.ipset = ipset

def replaceBridgeRings(current, replacement):
    """Replace the current thing with the new one"""
    current.splitter = replacement.splitter

def createBridgeRings(cfg, proxyList, key):
    """Create the bridge distributors defined by the config file

    :type cfg:  :class:`Conf`
    :param cfg: The current configuration, including any in-memory
                settings (i.e. settings whose values were not obtained from the
                config file, but were set via a function somewhere)
    :type proxyList: :class:`ProxyCategory`
    :param proxyList: The container for the IP addresses of any currently
                      known open proxies.
    :param bytes key: Splitter master key
    :rtype: tuple
    :returns: A BridgeSplitter splitter, an IPBasedDistributor or None,
              and an EmailBasedDistributor or None.
    """

    # Create a BridgeSplitter to assign the bridges to the different
    # distributors.
    splitter = Bridges.BridgeSplitter(Bridges.get_hmac(key, "Splitter-Key"))
    logging.debug("Created splitter: %r" % splitter)

    # Create ring parameters.
    ringParams = Bridges.BridgeRingParameters(needPorts=cfg.FORCE_PORTS,
                                              needFlags=cfg.FORCE_FLAGS)

    emailDistributor = ipDistributor = None
    # As appropriate, create an IP-based distributor.
    if cfg.HTTPS_DIST and cfg.HTTPS_SHARE:
        logging.debug("Setting up HTTPS Distributor...")
        categories = []
        if proxyList.ipset:
            logging.debug("Adding proxyList to HTTPS Distributor categories.")
            categories.append(proxyList)
        logging.debug("HTTPS Distributor categories: '%s'" % categories)

        ipDistributor = Dist.IPBasedDistributor(
            Dist.uniformMap,
            cfg.N_IP_CLUSTERS,
            Bridges.get_hmac(key, "HTTPS-IP-Dist-Key"),
            categories,
            answerParameters=ringParams)
        splitter.addRing(ipDistributor, "https", cfg.HTTPS_SHARE)

    # As appropriate, create an email-based distributor.
    if cfg.EMAIL_DIST and cfg.EMAIL_SHARE:
        logging.debug("Setting up Email Distributor...")
        emailDistributor = Dist.EmailBasedDistributor(
            Bridges.get_hmac(key, "Email-Dist-Key"),
            cfg.EMAIL_DOMAIN_MAP.copy(),
            cfg.EMAIL_DOMAIN_RULES.copy(),
            answerParameters=ringParams)
        splitter.addRing(emailDistributor, "email", cfg.EMAIL_SHARE)

    # As appropriate, tell the splitter to leave some bridges unallocated.
    if cfg.RESERVED_SHARE:
        splitter.addRing(Bridges.UnallocatedHolder(),
                         "unallocated",
                         cfg.RESERVED_SHARE)

    # Add pseudo distributors to splitter
    for pseudoRing in cfg.FILE_BUCKETS.keys():
        splitter.addPseudoRing(pseudoRing)

    return splitter, emailDistributor, ipDistributor

def startup(options):
    """Parse bridges,

    :type options: :class:`bridgedb.parse.options.MainOptions`
    :param options: A pre-parsed options class containing any arguments and
        options given in the commandline we were called with.
    :type state: :class:`bridgedb.persistent.State`
    :ivar state: A persistent state object which holds config changes.
    """
    # Change to the directory where we're supposed to run. This must be done
    # before parsing the config file, otherwise there will need to be two
    # copies of the config file, one in the directory BridgeDB is started in,
    # and another in the directory it changes into.
    os.chdir(options['rundir'])
    if options['verbosity'] <= 10: # Corresponds to logging.DEBUG
        print("Changed to runtime directory %r" % os.getcwd())

    config = loadConfig(options['config'])
    config.RUN_IN_DIR = options['rundir']

    # Set up logging as early as possible. We cannot import from the bridgedb
    # package any of our modules which import :mod:`logging` and start using
    # it, at least, not until :func:`configureLogging` is called. Otherwise a
    # default handler that logs to the console will be created by the imported
    # module, and all further calls to :func:`logging.basicConfig` will be
    # ignored.
    configureLogging(config)

    if options['dump-bridges'] or (options.subCommand is not None):
        runSubcommand(options, config)

    # Write the pidfile only after any options.subCommands are run (because
    # these exit when they are finished). Otherwise, if there is a subcommand,
    # the real PIDFILE would get overwritten with the PID of the temporary
    # bridgedb process running the subcommand.
    if config.PIDFILE:
        logging.debug("Writing server PID to file: '%s'" % config.PIDFILE)
        with open(config.PIDFILE, 'w') as pidfile:
            pidfile.write("%s\n" % os.getpid())
            pidfile.flush()

    from bridgedb import persistent

    state = persistent.State(config=config)

    from bridgedb import EmailServer
    from bridgedb import HTTPServer

    # Load the master key, or create a new one.
    key = crypto.getKey(config.MASTER_KEY_FILE)

    # Get a proxy list.
    proxyList = ProxyCategory()
    proxyList.replaceProxyList(loadProxyList(config))

<<<<<<< HEAD
    # Create a BridgeSplitter to assign the bridges to the different
    # distributors.
    splitter = Bridges.BridgeSplitter(crypto.getHMAC(key, "Splitter-Key"))
    logging.debug("Created splitter: %r" % splitter)

    # Create ring parameters.
    ringParams = Bridges.BridgeRingParameters(needPorts=config.FORCE_PORTS,
                                              needFlags=config.FORCE_FLAGS)

    emailDistributor = ipDistributor = None

    # As appropriate, create an IP-based distributor.
    if config.HTTPS_DIST and config.HTTPS_SHARE:
        logging.debug("Setting up HTTPS Distributor...")
        categories = []
        if proxyList.ipset:
            logging.debug("Adding proxyList to HTTPS Distributor categories.")
            categories.append(proxyList)
        logging.debug("HTTPS Distributor categories: '%s'" % categories)

        ipDistributor = Dist.IPBasedDistributor(
            Dist.uniformMap,
            config.N_IP_CLUSTERS,
            crypto.getHMAC(key, "HTTPS-IP-Dist-Key"),
            categories,
            answerParameters=ringParams)
        splitter.addRing(ipDistributor, "https", config.HTTPS_SHARE)
        #webSchedule = Time.IntervalSchedule("day", 2)
        webSchedule = Time.NoSchedule()

    # As appropriate, create an email-based distributor.
    if config.EMAIL_DIST and config.EMAIL_SHARE:
        logging.debug("Setting up Email Distributor...")
        emailDistributor = Dist.EmailBasedDistributor(
            crypto.getHMAC(key, "Email-Dist-Key"),
            config.EMAIL_DOMAIN_MAP.copy(),
            config.EMAIL_DOMAIN_RULES.copy(),
            answerParameters=ringParams)
        splitter.addRing(emailDistributor, "email", config.EMAIL_SHARE)
        #emailSchedule = Time.IntervalSchedule("day", 1)
        emailSchedule = Time.NoSchedule()

    # As appropriate, tell the splitter to leave some bridges unallocated.
    if config.RESERVED_SHARE:
        splitter.addRing(Bridges.UnallocatedHolder(),
                         "unallocated",
                         config.RESERVED_SHARE)

    # Add pseudo distributors to splitter
    for pseudoRing in config.FILE_BUCKETS.keys():
        splitter.addPseudoRing(pseudoRing)

=======
    emailDistributor = ipDistributor = None

>>>>>>> 5fe17dda
    # Save our state
    state.proxyList = proxyList
    state.key = key
    state.save()

    def reload(inThread=True):
        """Reload settings, proxy lists, and bridges.

        State should be saved before calling this method, and will be saved
        again at the end of it.

        The internal variables, ``cfg``, ``splitter``, ``proxyList``,
        ``ipDistributor``, and ``emailDistributor`` are all taken from a
        :class:`~bridgedb.persistent.State` instance, which has been saved to
        a statefile with :meth:`bridgedb.persistent.State.save`.

        :type cfg: :class:`Conf`
        :ivar cfg: The current configuration, including any in-memory
            settings (i.e. settings whose values were not obtained from the
            config file, but were set via a function somewhere)
        :type splitter: A :class:`bridgedb.Bridges.BridgeHolder`
        :ivar splitter: A class which takes an HMAC key and splits bridges
            into their hashring assignments.
        :type proxyList: :class:`ProxyCategory`
        :ivar proxyList: The container for the IP addresses of any currently
             known open proxies.
        :ivar ipDistributor: A :class:`Dist.IPBasedDistributor`.
        :ivar emailDistributor: A :class:`Dist.EmailBasedDistributor`.
        :ivar dict tasks: A dictionary of ``{name: task}``, where name is a
            string to associate with the ``task``, and ``task`` is some
            scheduled event, repetitive or otherwise, for the :class:`reactor
            <twisted.internet.epollreactor.EPollReactor>`. See the classes
            within the :api:`twisted.internet.tasks` module.
        """
        logging.debug("Caught SIGHUP")
        logging.info("Reloading...")

        logging.info("Loading saved state...")
        state = persistent.load()
        cfg = loadConfig(state.CONFIG_FILE, state.config)
        logging.info("Updating any changed settings...")
        state.useChangedSettings(cfg)

        level = getattr(state, 'LOGLEVEL', 'WARNING')
        logging.info("Updating log level to: '%s'" % level)
        level = getattr(logging, level)
        logging.getLogger().setLevel(level)

        logging.debug("Saving state again before reparsing descriptors...")
        state.save()
        logging.info("Reparsing bridge descriptors...")

        (splitter,
         emailDistributorTmp,
         ipDistributorTmp) = createBridgeRings(cfg, proxyList, key)

        # Initialize our DB file.
        dbfile = cfg.DB_FILE + ".sqlite"
        bridgedb.Storage.checkAndConvertDB(dbfile, cfg.DB_FILE)
        bridgedb.Storage.setDBFilename(dbfile)
        #db = bridgedb.Storage.getDB()
        load(state, splitter, clear=False)

        state = persistent.load()
        logging.info("Bridges loaded: %d" % len(splitter))
        logging.debug("Replacing the list of open proxies...")
        state.proxyList.replaceProxyList(loadProxyList(cfg))

        if emailDistributorTmp is not None:
            emailDistributorTmp.prepopulateRings() # create default rings
            logging.info("Bridges allotted for %s distribution: %d"
                         % (emailDistributorTmp.name,
                            len(emailDistributorTmp.splitter)))
        else:
            logging.warn("No email distributor created!")

        if ipDistributorTmp is not None:
            ipDistributorTmp.prepopulateRings() # create default rings

            logging.info("Bridges allotted for %s distribution: %d"
                         % (ipDistributorTmp.name,
                            len(ipDistributorTmp.splitter)))
            logging.info("\tNum bridges:\tFilter set:")

            nSubrings  = 0
            ipSubrings = ipDistributorTmp.splitter.filterRings
            for (ringname, (filterFn, subring)) in ipSubrings.items():
                nSubrings += 1
                filterSet = ' '.join(
                    ipDistributorTmp.splitter.extractFilterNames(ringname))
                logging.info("\t%2d bridges\t%s" % (len(subring), filterSet))

            logging.info("Total subrings for %s: %d"
                         % (ipDistributorTmp.name, nSubrings))
        else:
            logging.warn("No HTTP(S) distributor created!")

        # Dump bridge pool assignments to disk.
        try:
            logging.debug("Dumping pool assignments to file: '%s'"
                          % state.ASSIGNMENTS_FILE)
            fh = open(state.ASSIGNMENTS_FILE, 'a')
            fh.write("bridge-pool-assignment %s\n" %
                     time.strftime("%Y-%m-%d %H:%M:%S"))
            splitter.dumpAssignments(fh)
            fh.flush()
            fh.close()
        except IOError:
            logging.info("I/O error while writing assignments to: '%s'"
                         % state.ASSIGNMENTS_FILE)
        state.save()

        if inThread:
            reactor.callFromThread(replaceBridgeRings, ipDistributor, ipDistributorTmp)
            reactor.callFromThread(replaceBridgeRings, emailDistributor, emailDistributorTmp)
        else:
            # We're still starting up. Return these distributors so
            # they are configured in the outer-namespace
            return emailDistributorTmp, ipDistributorTmp
        #logging.info("Closing databases...")
        #db = bridgedb.Storage.getDB()
        #if db: db.close()

    global _reloadFn
    _reloadFn = reload
    signal.signal(signal.SIGHUP, _handleSIGHUP)
    signal.signal(signal.SIGUSR1, _handleSIGUSR1)

    # And actually load it to start parsing. Get back our distributors.
    emailDistributor, ipDistributor = reload(False)

    # Configure all servers:
    if config.HTTPS_DIST and config.HTTPS_SHARE:
        #webSchedule = Time.IntervalSchedule("day", 2)
        webSchedule = Time.NoSchedule()
        HTTPServer.addWebServer(config, ipDistributor, webSchedule)
    if config.EMAIL_DIST and config.EMAIL_SHARE:
        #emailSchedule = Time.IntervalSchedule("day", 1)
        emailSchedule = Time.NoSchedule()
        EmailServer.addSMTPServer(config, emailDistributor, emailSchedule)

    # Actually run the servers.
    try:
        logging.info("Starting reactors.")
        reactor.run()
    except KeyboardInterrupt:
        logging.fatal("Received keyboard interrupt. Shutting down...")
    finally:
        if config.PIDFILE:
            os.unlink(config.PIDFILE)
        logging.info("Exiting...")
        sys.exit()

def runSubcommand(options, config):
    """Run a subcommand from the 'Commands' section of the bridgedb help menu.

    :type options: :class:`bridgedb.opt.MainOptions`
    :param options: A pre-parsed options class containing any arguments and
        options given in the commandline we were called with.
    :type config: :class:`bridgedb.Main.Conf`
    :param config: The current configuration.
    :raises: :exc:`SystemExit` when all subCommands and subOptions have
        finished running.
    """
    # Make sure that the runner module is only imported after logging is set
    # up, otherwise we run into the same logging configuration problem as
    # mentioned above with the EmailServer and HTTPServer.
    from bridgedb import runner

    statuscode = 0

    if options.subCommand is not None:
        logging.debug("Running BridgeDB command: '%s'" % options.subCommand)

        if 'descriptors' in options.subOptions:
            statuscode = runner.generateDescriptors(
                options.subOptions['descriptors'], config.RUN_IN_DIR)

        if options.subCommand == 'test':
            if options.subOptions['trial']:
                runner.runTrial(options.subOptions)
            if options.subOptions['unittests']:
                runner.runTests(options.subOptions)

        logging.info("Subcommand '%s' finished with status %s."
                     % (options.subCommand, statuscode))
        sys.exit(statuscode)

def run(options):
    """This is the main entry point into BridgeDB.

    Given the parsed commandline options, this function handles locating the
    configuration file, loading and parsing it, and then either
    starting/reloading the servers or dumping bridge assignments to files.

    :type options: :class:`bridgedb.parse.options.MainOptions`
    :param options: A pre-parsed options class containing any arguments and
        options given in the commandline we were called with.
    """
    startup(options)<|MERGE_RESOLUTION|>--- conflicted
+++ resolved
@@ -96,103 +96,7 @@
     status = {}
     addresses = {}
     timestamps = {}
-    bridges = {}
-    desc_digests = {}
-    ei_digests = {}
-
-<<<<<<< HEAD
-    logging.info("Opening network status file: %s" % state.STATUS_FILE)
-    f = open(state.STATUS_FILE, 'r')
-    for (ID, nickname, desc_digest, running, stable,
-         ORaddr, ORport, or_addresses,
-         timestamp) in Bridges.parseStatusFile(f):
-        bridge = Bridges.Bridge(nickname, ORaddr, ORport, id_digest=ID,
-                                or_addresses=or_addresses)
-        bridge.assertOK()
-        bridge.setStatus(running, stable)
-        bridge.setDescriptorDigest(desc_digest)
-        bridges[ID] = bridge
-
-        if ID in timestamps.keys():
-            timestamps[ID].append(timestamp)
-        else:
-            timestamps[ID] = [timestamp]
-    logging.debug("Closing network status file")
-    f.close()
-
-    db = bridgedb.Storage.getDB()
-
-    for fname in state.BRIDGE_FILES:
-        logging.info("Opening bridge-server-descriptor file: '%s'" % fname)
-        f = open(fname, 'r')
-        desc_digests.update(Bridges.getDescriptorDigests(f))
-        if state.COLLECT_TIMESTAMPS:
-            for bridge in bridges.values():
-                if bridge.getID() in timestamps.keys():
-                    ts = timestamps[bridge.getID()][:]
-                    ts.sort()
-                    for timestamp in ts:
-                        logging.debug(
-                           "Adding/updating timestamps in BridgeHistory for "\
-                           "'%s' in database: %s"
-                           % (bridge.fingerprint, timestamp))
-                        bridgedb.Stability.addOrUpdateBridgeHistory(
-                           bridge, timestamp)
-        logging.debug("Closing bridge-server-descriptor file: '%s'" % fname)
-        f.close()
-
-    for ID in bridges.keys():
-        bridge = bridges[ID]
-        if bridge.desc_digest in desc_digests:
-            bridge.setVerified()
-            bridge.setExtraInfoDigest(desc_digests[bridge.desc_digest])
-        # We attempt to insert all bridges. If the bridge is not
-        # running, then it is skipped during the insertion process.
-        splitter.insert(bridge)
-
-    # read pluggable transports from extra-info document
-    # XXX: should read from networkstatus after bridge-authority
-    # does a reachability test
-    for filename in state.EXTRA_INFO_FILES:
-        logging.info("Opening extra-info file: '%s'" % filename)
-        f = open(filename, 'r')
-        for transport in Bridges.parseExtraInfoFile(f):
-            ID, method_name, address, port, argdict = transport
-            try:
-                if bridges[ID].running:
-                    logging.info("Adding %s transport to running bridge"
-                                 % method_name)
-                    bridgePT = Bridges.PluggableTransport(
-                        bridges[ID], method_name, address, port, argdict)
-                    bridges[ID].transports.append(bridgePT)
-                    if not bridgePT in bridges[ID].transports:
-                        logging.critical(
-                            "Added a transport, but it disappeared!",
-                            "\tTransport: %r" % bridgePT)
-            except KeyError as error:
-                logging.error("Could not find bridge with fingerprint '%s'."
-                              % Bridges.toHex(ID))
-        logging.debug("Closing extra-info file: '%s'" % filename)
-        f.close()
-
-    if state.COUNTRY_BLOCK_FILE:
-        logging.info("Opening Blocking Countries file %s"
-                     % state.COUNTRY_BLOCK_FILE)
-        f = open(state.COUNTRY_BLOCK_FILE)
-        # Identity digest, primary OR address, portlist, country codes
-        for ID, addr, portlist, cc in Bridges.parseCountryBlockFile(f):
-            if ID in bridges.keys() and bridges[ID].running:
-                for port in portlist:
-                    addrport = "{0}:{1}".format(addr, port)
-                    logging.debug(":'( Tears! %s blocked bridge %s at %s"
-                                  % (cc, bridges[ID].fingerprint, addrport))
-                    try:
-                        bridges[ID].blockingCountries[addrport].update(cc)
-                    except KeyError:
-                        bridges[ID].blockingCountries[addrport] = set(cc)
-        logging.debug("Closing blocking-countries document")
-        f.close()
-=======
+
     logging.debug("Acquring lock at load()")
     with bridgedb.Storage.getDB() as db:
         logging.debug("Acquired lock at load()")
@@ -308,7 +212,6 @@
         logging.debug("Done.")
 
     reactor.callInThread(updateBridgeHistory, bridges, timestamps)
->>>>>>> 5fe17dda
 
     bridges = None
     state.save()
@@ -594,63 +497,8 @@
     proxyList = ProxyCategory()
     proxyList.replaceProxyList(loadProxyList(config))
 
-<<<<<<< HEAD
-    # Create a BridgeSplitter to assign the bridges to the different
-    # distributors.
-    splitter = Bridges.BridgeSplitter(crypto.getHMAC(key, "Splitter-Key"))
-    logging.debug("Created splitter: %r" % splitter)
-
-    # Create ring parameters.
-    ringParams = Bridges.BridgeRingParameters(needPorts=config.FORCE_PORTS,
-                                              needFlags=config.FORCE_FLAGS)
-
     emailDistributor = ipDistributor = None
 
-    # As appropriate, create an IP-based distributor.
-    if config.HTTPS_DIST and config.HTTPS_SHARE:
-        logging.debug("Setting up HTTPS Distributor...")
-        categories = []
-        if proxyList.ipset:
-            logging.debug("Adding proxyList to HTTPS Distributor categories.")
-            categories.append(proxyList)
-        logging.debug("HTTPS Distributor categories: '%s'" % categories)
-
-        ipDistributor = Dist.IPBasedDistributor(
-            Dist.uniformMap,
-            config.N_IP_CLUSTERS,
-            crypto.getHMAC(key, "HTTPS-IP-Dist-Key"),
-            categories,
-            answerParameters=ringParams)
-        splitter.addRing(ipDistributor, "https", config.HTTPS_SHARE)
-        #webSchedule = Time.IntervalSchedule("day", 2)
-        webSchedule = Time.NoSchedule()
-
-    # As appropriate, create an email-based distributor.
-    if config.EMAIL_DIST and config.EMAIL_SHARE:
-        logging.debug("Setting up Email Distributor...")
-        emailDistributor = Dist.EmailBasedDistributor(
-            crypto.getHMAC(key, "Email-Dist-Key"),
-            config.EMAIL_DOMAIN_MAP.copy(),
-            config.EMAIL_DOMAIN_RULES.copy(),
-            answerParameters=ringParams)
-        splitter.addRing(emailDistributor, "email", config.EMAIL_SHARE)
-        #emailSchedule = Time.IntervalSchedule("day", 1)
-        emailSchedule = Time.NoSchedule()
-
-    # As appropriate, tell the splitter to leave some bridges unallocated.
-    if config.RESERVED_SHARE:
-        splitter.addRing(Bridges.UnallocatedHolder(),
-                         "unallocated",
-                         config.RESERVED_SHARE)
-
-    # Add pseudo distributors to splitter
-    for pseudoRing in config.FILE_BUCKETS.keys():
-        splitter.addPseudoRing(pseudoRing)
-
-=======
-    emailDistributor = ipDistributor = None
-
->>>>>>> 5fe17dda
     # Save our state
     state.proxyList = proxyList
     state.key = key
@@ -761,6 +609,7 @@
         except IOError:
             logging.info("I/O error while writing assignments to: '%s'"
                          % state.ASSIGNMENTS_FILE)
+
         state.save()
 
         if inThread:
