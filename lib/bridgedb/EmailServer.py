# BridgeDB by Nick Mathewson.
# Copyright (c) 2007-2013, The Tor Project, Inc.
# See LICENSE for licensing information

"""
This module implements the email interface to the bridge database.
"""

from StringIO import StringIO
import MimeWriter
import gettext
import gpgme
import logging
import re
import rfc822
import time

from ipaddr import IPv4Address, IPv6Address

from twisted.internet import reactor
from twisted.internet.defer import Deferred
from twisted.internet.task import LoopingCall
import twisted.mail.smtp
from twisted.internet.error import ConnectionRefusedError

from zope.interface import implements

import bridgedb.Dist
import bridgedb.Util as Util
from bridgedb.Dist import BadEmail, TooSoonEmail, IgnoreEmail
from bridgedb.Filters import filterBridgesByIP6, filterBridgesByIP4
from bridgedb.Filters import filterBridgesByTransport
from bridgedb.Filters import filterBridgesByNotBlockedIn

import bridgedb.I18n as I18n

class MailFile:
    """A file-like object used to hand rfc822.Message a list of lines
       as though it were reading them from a file."""
    def __init__(self, lines):
        self.lines = lines
        self.idx = 0
    def readline(self):
        try :
            line = self.lines[self.idx]
            self.idx += 1
            return line
        except IndexError:
            return ""

def getBridgeDBEmailAddrFromList(ctx, address_list):
    """Loop through a list of (full name, email address) pairs and look up our
       mail address. If our address isn't found (which can't happen), return
       the default ctx from address so we can keep on working.
    """
    email = ctx.fromAddr
    for _, address in address_list:
        # Strip the @torproject.org part from the address
        idx = address.find('@')
        if idx != -1:
            username = address[:idx]
            # See if the user looks familiar. We do a 'find' instead
            # of compare because we might have a '+' address here
            if username.find(ctx.username) != -1:
                email = address
    return email

def getMailResponse(lines, ctx):
    """Given a list of lines from an incoming email message, and a
       MailContext object, parse the email and decide what to do in response.
       If we want to answer, return a 2-tuple containing the address that
       will receive the response, and a readable filelike object containing
       the response.  Return None,None if we shouldn't answer.
    """
    # Extract data from the headers.
    msg = rfc822.Message(MailFile(lines))
    subject = msg.getheader("Subject", None)
    if not subject: subject = "[no subject]"
    clientFromAddr = msg.getaddr("From")
    clientSenderAddr = msg.getaddr("Sender")
    # RFC822 requires at least one 'To' address
    clientToList = msg.getaddrlist("To")
    clientToaddr = getBridgeDBEmailAddrFromList(ctx, clientToList)
    msgID = msg.getheader("Message-ID", None)
    if clientSenderAddr and clientSenderAddr[1]:
        clientAddr = clientSenderAddr[1]
    elif clientFromAddr and clientFromAddr[1]:
        clientAddr = clientFromAddr[1]
    else:
        logging.info("No From or Sender header on incoming mail.")
        return None,None

    # Look up the locale part in the 'To:' address, if there is one and get
    # the appropriate Translation object
    lang = getLocaleFromPlusAddr(clientToaddr)
    t = I18n.getLang(lang)

    try:
        _, addrdomain = bridgedb.Dist.extractAddrSpec(clientAddr.lower())
    except BadEmail:
        logging.info("Ignoring bad address on incoming email.")
        return None,None
    if not addrdomain:
        logging.info("Couldn't parse domain from %r", Util.logSafely(clientAddr))
    if addrdomain and ctx.cfg.EMAIL_DOMAIN_MAP:
        addrdomain = ctx.cfg.EMAIL_DOMAIN_MAP.get(addrdomain, addrdomain)
    if addrdomain not in ctx.cfg.EMAIL_DOMAINS:
        logging.info("Unrecognized email domain %r", Util.logSafely(addrdomain))
        return None,None
    rules = ctx.cfg.EMAIL_DOMAIN_RULES.get(addrdomain, [])
    if 'dkim' in rules:
        # getheader() returns the last of a given kind of header; we want
        # to get the first, so we use getheaders() instead.
        dkimHeaders = msg.getheaders("X-DKIM-Authentication-Results")
        dkimHeader = "<no header>"
        if dkimHeaders: dkimHeader = dkimHeaders[0]
        if not dkimHeader.startswith("pass"):
            logging.info("Got a bad dkim header (%r) on an incoming mail; "
                         "rejecting it.", dkimHeader)
            return None, None

    # Was the magic string included
    #for ln in lines:
    #    if ln.strip().lower() in ("get bridges", "subject: get bridges"):
    #        break
    #else:
    #    logging.info("Got a mail from %r with no bridge request; dropping",
    #                 clientAddr)
    #    return None,None

    # Figure out which bridges to send
    unblocked = transport = ipv6 = skippedheaders = False
    bridgeFilterRules = []
    addressClass = None
    for ln in lines:
        # ignore all lines before the subject header
        if "subject" in ln.strip().lower():
            skippedheaders = True
        if not skippedheaders: continue

        if "ipv6" in ln.strip().lower():
            ipv6 = True
        if "transport" in ln.strip().lower():
            try:
                transport = re.search("transport ([_a-zA-Z][_a-zA-Z0-9]*)",
                        ln).group(1).strip()
            except (TypeError, AttributeError):
                transport = None
            logging.debug("Got request for transport: %s" % transport)
        if "unblocked" in ln.strip().lower():
            try:
                unblocked = re.search("unblocked ([a-zA-Z]{2,4})",
                        ln).group(1).strip()
            except (TypeError, AttributeError):
                transport = None

    if ipv6:
        bridgeFilterRules.append(filterBridgesByIP6)
        addressClass = IPv6Address
    else:
        bridgeFilterRules.append(filterBridgesByIP4)
        addressClass = IPv4Address

    if transport:
        bridgeFilterRules = [filterBridgesByTransport(transport, addressClass)]

    if unblocked:
        rules.append(filterBridgesByNotBlockedIn(unblocked,
            addressClass, transport))

    try:
        interval = ctx.schedule.getInterval(time.time())
        bridges = ctx.distributor.getBridgesForEmail(clientAddr,
            interval, ctx.N,
            countryCode=None,
            bridgeFilterRules=bridgeFilterRules)

    # Handle rate limited email
    except TooSoonEmail, e:
        logging.info("Got a mail too frequently; warning %r: %s.",
                     Util.logSafely(clientAddr), e)

        # Compose a warning email
        # MAX_EMAIL_RATE is in seconds, convert to hours
        body  = buildSpamWarningTemplate(t) % (bridgedb.Dist.MAX_EMAIL_RATE / 3600)
        return composeEmail(ctx.fromAddr, clientAddr, subject, body, msgID,
                gpgContext=ctx.gpgContext)

    except IgnoreEmail, e:
        logging.info("Got a mail too frequently; ignoring %r: %s.",
                      Util.logSafely(clientAddr), e)
        return None, None 

    except BadEmail, e:
        logging.info("Got a mail from a bad email address %r: %s.",
                     Util.logSafely(clientAddr), e)
        return None, None 

    if bridges:
        with_fp = ctx.cfg.EMAIL_INCLUDE_FINGERPRINTS
        answer = "".join("  %s\n" %b.getConfigLine(
            includeFingerprint=with_fp,
            addressClass=addressClass,
            transport=transport,
            request=clientAddr
            ) for b in bridges)
    else:
        answer = "(no bridges currently available)"

    body = buildMessageTemplate(t) % answer
    # Generate the message.
    return composeEmail(ctx.fromAddr, clientAddr, subject, body, msgID,
            gpgContext=ctx.gpgContext)


def buildMessageTemplate(t):
    msg_template =  t.gettext(I18n.BRIDGEDB_TEXT[5]) + "\n\n" \
                    + t.gettext(I18n.BRIDGEDB_TEXT[0]) + "\n\n" \
                    + "%s\n" \
                    + t.gettext(I18n.BRIDGEDB_TEXT[1]) + "\n\n" \
                    + t.gettext(I18n.BRIDGEDB_TEXT[2]) + "\n\n" \
                    + t.gettext(I18n.BRIDGEDB_TEXT[3]) + "\n\n" \
                    + t.gettext(I18n.BRIDGEDB_TEXT[17])+ "\n\n"
                    # list supported commands, e.g. ipv6, transport
    msg_template = msg_template \
                    + "  " + t.gettext(I18n.BRIDGEDB_TEXT[18])+ "\n" \
                    + "  " + t.gettext(I18n.BRIDGEDB_TEXT[19])+ "\n\n" \
                    + t.gettext(I18n.BRIDGEDB_TEXT[6]) + "\n\n"
    return msg_template

def buildSpamWarningTemplate(t):
    msg_template =  t.gettext(I18n.BRIDGEDB_TEXT[5]) + "\n\n" \
                    + t.gettext(I18n.BRIDGEDB_TEXT[10]) + "\n\n" \
                    + "%s " \
                    + t.gettext(I18n.BRIDGEDB_TEXT[11]) + "\n\n" \
                    + t.gettext(I18n.BRIDGEDB_TEXT[12]) + "\n\n"
    return msg_template 

def _ebReplyToMailFailure(fail):
    """Errback for a :api:`twisted.mail.smtp.SMTPSenderFactory`.

    :param fail: A :api:`twisted.python.failure.Failure` which occurred during
        the transaction.
    """
    logging.debug("EmailServer._ebReplyToMailFailure() called with %r" % fail)
    error = fail.getErrorMessage() or "unknown failure."
    logging.exception("replyToMail Failure: %s" % error)
    return None

def replyToMail(lines, ctx):
    """Reply to an incoming email. Maybe.

    If no `response` is returned from :func:`getMailResponse`, then the
    incoming email will not be responded to at all. This can happen for
    several reasons, for example: if the DKIM signature was invalid or
    missing, or if the incoming email came from an unacceptable domain, or if
    there have been too many emails from this client in the allotted time
    period.

    :param list lines: A list of lines from an incoming email message.
    :type ctx: :class:`MailContext`
    :param ctx: The configured context for the email server.
    """
    logging.info("Got an email; deciding whether to reply.")
    sendToUser, response = getMailResponse(lines, ctx)

    if response is None:
        logging.debug("getMailResponse() said not to reply to %s, so I won't."
                      % Util.logSafely(sendToUser))
        return

    response.seek(0)
    logging.info("Sending reply to %r", Util.logSafely(sendToUser))

    d = Deferred()
<<<<<<< HEAD
    factory = twisted.mail.smtp.SMTPSenderFactory(ctx.smtpFromAddr, sendToUser,
                                                  response, d)
    reactor.connectTCP(ctx.smtpServer, ctx.smtpPort, factory)

=======
    factory = twisted.mail.smtp.SMTPSenderFactory(
        ctx.smtpFromAddr,
        sendToUser,
        response,
        d, retries=0, timeout=30)
    d.addErrback(_ebReplyToMailFailure)
    logging.info("Sending reply to %r", Util.logSafely(sendToUser))
    try:
        reactor.connectTCP(ctx.smtpServer, ctx.smtpPort, factory)
    except ConnectionRefusedError as error:
        logging.exception("Caught exception when replying to mail: %s",
            error)
>>>>>>> 5fe17dda
    return d

def getLocaleFromPlusAddr(address):
    """See whether the user sent his email to a 'plus' address, for 
       instance to bridgedb+fa@tpo. Plus addresses are the current 
       mechanism to set the reply language
    """
    replyLocale = "en"
    r = '.*(<)?(\w+\+(\w+)@\w+(?:\.\w+)+)(?(1)>)'
    match = re.match(r, address)
    if match:
        replyLocale = match.group(3)

    return replyLocale

def getLocaleFromRequest(request):
    # See if we did get a request for a certain locale, otherwise fall back
    # to 'en':
    # Try evaluating the path /foo first, then check if we got a ?lang=foo
    default_lang = lang = "en"
    if len(request.path) > 1:
        lang = request.path[1:]
    if lang == default_lang:
        lang = request.args.get("lang", [default_lang])
        lang = lang[0]
    return I18n.getLang(lang) 

class MailContext:
    """Helper object that holds information used by email subsystem."""
    def __init__(self, cfg, dist, sched):
        # Reject any RCPT TO lines that aren't to this user.
        self.username = (cfg.EMAIL_USERNAME or
                         "bridges")
        # Reject any mail longer than this.
        self.maximumSize = 32*1024
        # Use this server for outgoing mail.
        self.smtpServer = (cfg.EMAIL_SMTP_HOST or "127.0.0.1")
        self.smtpPort = (cfg.EMAIL_SMTP_PORT or 25)
        # Use this address in the MAIL FROM line for outgoing mail.
        self.smtpFromAddr = (cfg.EMAIL_SMTP_FROM_ADDR or
                             "bridges@torproject.org")
        # Use this address in the "From:" header for outgoing mail.
        self.fromAddr = (cfg.EMAIL_FROM_ADDR or
                         "bridges@torproject.org")
        # An EmailBasedDistributor object
        self.distributor = dist
        # An IntervalSchedule object
        self.schedule = sched
        # The number of bridges to send for each email.
        self.N = cfg.EMAIL_N_BRIDGES_PER_ANSWER

        # Initialize a gpg context or set to None for backward compatibliity.
        self.gpgContext = getGPGContext(cfg)

        self.cfg = cfg

class MailMessage:
    """Plugs into the Twisted Mail and receives an incoming message.
       Once the message is in, we reply or we don't. """
    implements(twisted.mail.smtp.IMessage)

    def __init__(self, ctx):
        """Create a new MailMessage from a MailContext."""
        self.ctx = ctx
        self.lines = []
        self.nBytes = 0
        self.ignoring = False

    def lineReceived(self, line):
        """Called when we get another line of an incoming message."""
        self.nBytes += len(line)
        logging.debug("> %s", line.rstrip("\r\n"))
        if self.nBytes > self.ctx.maximumSize:
            self.ignoring = True
        else:
            self.lines.append(line)

    def eomReceived(self):
        """Called when we receive the end of a message."""
        if not self.ignoring:
            replyToMail(self.lines, self.ctx)
        return twisted.internet.defer.succeed(None)

    def connectionLost(self):
        """Called if we die partway through reading a message."""
        pass

class MailDelivery:
    """Plugs into Twisted Mail and handles SMTP commands."""
    implements(twisted.mail.smtp.IMessageDelivery)
    def setBridgeDBContext(self, ctx):
        self.ctx = ctx
    def receivedHeader(self, helo, origin, recipients):
        #XXXX what is this for? what should it be?
        return "Received: BridgeDB"
    def validateFrom(self, helo, origin):
        return origin
    def validateTo(self, user):
        """If the local user that was addressed isn't our configured local 
           user or doesn't contain a '+' with a prefix matching the local
           configured user: Yell
        """
        u = user.dest.local
        # Hasplus? If yes, strip '+foo'
        idx = u.find('+')
        if idx != -1:
            u = u[:idx]
        if u != self.ctx.username:
            raise twisted.mail.smtp.SMTPBadRcpt(user)
        return lambda: MailMessage(self.ctx)

class MailFactory(twisted.mail.smtp.SMTPFactory):
    """Plugs into Twisted Mail; creates a new MailDelivery whenever we get
       a connection on the SMTP port."""
    def __init__(self, *a, **kw):
        twisted.mail.smtp.SMTPFactory.__init__(self, *a, **kw)
        self.delivery = MailDelivery()

    def setBridgeDBContext(self, ctx):
        self.ctx = ctx
        self.delivery.setBridgeDBContext(ctx)

    def buildProtocol(self, addr):
        p = twisted.mail.smtp.SMTPFactory.buildProtocol(self, addr)
        p.delivery = self.delivery
        return p

def addSMTPServer(cfg, dist, sched):
    """Set up a smtp server.
         cfg -- a configuration object from Main.  We use these options:
                EMAIL_BIND_IP
                EMAIL_PORT
                EMAIL_N_BRIDGES_PER_ANSWER
                EMAIL_DOMAIN_RULES
         dist -- an EmailBasedDistributor object.
         sched -- an IntervalSchedule object.
    """
    ctx = MailContext(cfg, dist, sched)
    factory = MailFactory()
    factory.setBridgeDBContext(ctx)
    ip = cfg.EMAIL_BIND_IP or ""
    reactor.listenTCP(cfg.EMAIL_PORT, factory, interface=ip)
    # Set up a LoopingCall to run every 30 minutes and forget old email times.
    lc = LoopingCall(dist.cleanDatabase)
    lc.start(1800, now=False)
    return factory

def composeEmail(fromAddr, clientAddr, subject, body, msgID=False,
        gpgContext=None):

    f = StringIO()
    w = MimeWriter.MimeWriter(f)
    w.addheader("From", fromAddr)
    w.addheader("To", clientAddr)
    w.addheader("Message-ID", twisted.mail.smtp.messageid())
    if not subject.startswith("Re:"): subject = "Re: %s"%subject
    w.addheader("Subject", subject)
    if msgID:
        w.addheader("In-Reply-To", msgID)
    w.addheader("Date", twisted.mail.smtp.rfc822date())
    mailbody = w.startbody("text/plain")

    # gpg-clearsign messages
    if gpgContext:
        signature = StringIO()
        plaintext = StringIO(body)
        sigs = gpgContext.sign(plaintext, signature, gpgme.SIG_MODE_CLEAR)
        if (len(sigs) != 1):
            logging.warn('Failed to sign message!')
        signature.seek(0)
        [mailbody.write(l) for l in signature]
    else:
        mailbody.write(body)

    # Only log the email text (including all headers) if SAFE_LOGGING is
    # disabled:
    if not Util.safe_logging:
        f.seek(0)
        logging.debug("Email contents:\n%s" % f.read())
    else:
        logging.debug("Email text for %r created." % Util.logSafely(clientAddr))
    f.seek(0)

    return clientAddr, f

def getGPGContext(cfg):
    """Import a key from a file and initialise a context for GnuPG operations.

    The key should not be protected by a passphrase, and should have the
    signing flag enabled.

    :type cfg: :class:`bridgedb.persistent.Conf`
    :param cfg: The loaded config file.
    :rtype: :class:`gpgme.Context` or None
    :returns: A GPGME context with the signers initialized by the keyfile
        specified by the option EMAIL_GPG_SIGNING_KEY in bridgedb.conf, or
        None if the option was not enabled, or was unable to initialize.
    """
    try:
        # must have enabled signing and specified a key file
        if not cfg.EMAIL_GPG_SIGNING_ENABLED or not cfg.EMAIL_GPG_SIGNING_KEY:
            return None
    except AttributeError:
        return None

    keyfile = None
    ctx = gpgme.Context()

    try:
        logging.debug("Opening GPG keyfile %s..." % cfg.EMAIL_GPG_SIGNING_KEY)
        keyfile = open(cfg.EMAIL_GPG_SIGNING_KEY)
        key = ctx.import_(keyfile)

        if not (len(key.imports) > 0):
            logging.debug(
                "Unexpected result from gpgme.Context.import_(): %r" % key)
            raise gpgme.GpgmeError("Could not import GnuPG key from file %r"
                                   % cfg.EMAIL_GPG_SIGNING_KEY)

        fingerprint = key.imports[0][0]
        logging.info("GPG Key with fingerprint %s imported" % fingerprint)

        ctx.armor = True
        ctx.signers = [ctx.get_key(fingerprint)]

        logging.info("Testing signature created with GnuPG key...")
        message = StringIO('Test')
        new_sigs = ctx.sign(message, StringIO(), gpgme.SIG_MODE_CLEAR)
        if not len(new_sigs) == 1:
            raise gpgme.GpgmeError(
                "Testing was unable to produce a signature with GnuPG key.")

    except (IOError, OSError) as error:
        logging.debug(error)
        logging.error("Could not open or read from GnuPG key file %r!"
                      % cfg.EMAIL_GPG_SIGNING_KEY)
        ctx = None
    except gpgme.GpgmeError as error:
        logging.exception(error)
        ctx = None
    finally:
        if keyfile and not keyfile.closed:
            keyfile.close()

    return ctx<|MERGE_RESOLUTION|>--- conflicted
+++ resolved
@@ -273,25 +273,14 @@
     logging.info("Sending reply to %r", Util.logSafely(sendToUser))
 
     d = Deferred()
-<<<<<<< HEAD
     factory = twisted.mail.smtp.SMTPSenderFactory(ctx.smtpFromAddr, sendToUser,
                                                   response, d)
-    reactor.connectTCP(ctx.smtpServer, ctx.smtpPort, factory)
-
-=======
-    factory = twisted.mail.smtp.SMTPSenderFactory(
-        ctx.smtpFromAddr,
-        sendToUser,
-        response,
-        d, retries=0, timeout=30)
     d.addErrback(_ebReplyToMailFailure)
-    logging.info("Sending reply to %r", Util.logSafely(sendToUser))
     try:
         reactor.connectTCP(ctx.smtpServer, ctx.smtpPort, factory)
     except ConnectionRefusedError as error:
         logging.exception("Caught exception when replying to mail: %s",
             error)
->>>>>>> 5fe17dda
     return d
 
 def getLocaleFromPlusAddr(address):
